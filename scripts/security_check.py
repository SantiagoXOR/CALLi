#!/usr/bin/env python3
"""
Script para verificar la configuración de seguridad del proyecto CALLi.
Este script realiza verificaciones básicas de seguridad en el código y la configuración.
"""

import os
import re
import subprocess
import sys
from pathlib import Path


# Colores para la salida en terminal
class Colors:
    GREEN = "\033[92m"
    YELLOW = "\033[93m"
    RED = "\033[91m"
    BLUE = "\033[94m"
    ENDC = "\033[0m"
    BOLD = "\033[1m"


def print_header(text: str) -> None:
    """Imprime un encabezado formateado."""
    print(f"\n{Colors.BOLD}{Colors.BLUE}=== {text} ==={Colors.ENDC}\n")


def print_result(name: str, status: bool, message: str = "") -> None:
    """Imprime el resultado de una verificación."""
    status_text = (
        f"{Colors.GREEN}✓ PASS{Colors.ENDC}" if status else f"{Colors.RED}✗ FAIL{Colors.ENDC}"
    )
    print(f"{status_text} {name}")
    if message and not status:
        print(f"  {Colors.YELLOW}→ {message}{Colors.ENDC}")


def check_file_exists(path: str) -> bool:
    """Verifica si un archivo existe."""
    return os.path.isfile(path)


def check_file_content(file_path: str, pattern: str) -> bool:
    """Verifica si un archivo contiene un patrón específico."""
    if not os.path.isfile(file_path):
        return False

    with open(file_path, encoding="utf-8") as f:
        content = f.read()
        return bool(re.search(pattern, content))


def check_env_files() -> tuple[bool, str]:
    """Verifica los archivos .env en busca de problemas de seguridad."""
    env_files = list(Path(".").glob("**/.env*"))
    example_files = [f for f in env_files if "example" in f.name.lower()]
    actual_env_files = [f for f in env_files if "example" not in f.name.lower()]

    if not example_files:
        return False, "No se encontraron archivos .env.example para referencia"

    if not actual_env_files:
        return True, "No se encontraron archivos .env reales (esto es bueno para CI)"

    # Verificar que los archivos .env no estén en el control de versiones
    try:
        git_files = subprocess.check_output(["git", "ls-files"], text=True).splitlines()
        tracked_env_files = [f for f in actual_env_files if str(f) in git_files]

        if tracked_env_files:
            return (
                False,
                f"Los siguientes archivos .env están en control de versiones: {', '.join(str(f) for f in tracked_env_files)}",
            )
    except subprocess.SubprocessError:
        pass  # Ignorar si git no está disponible

    return True, ""


def check_security_headers() -> tuple[bool, str]:
    """Verifica los encabezados de seguridad en la configuración de nginx."""
    nginx_conf = "nginx/conf.d/default.conf"
    if not os.path.isfile(nginx_conf):
        return False, f"No se encontró el archivo {nginx_conf}"

    required_headers = [
        "Strict-Transport-Security",
        "X-Content-Type-Options",
        "X-Frame-Options",
        "Content-Security-Policy",
    ]

    with open(nginx_conf, encoding="utf-8") as f:
        content = f.read()

    missing_headers = []
    for header in required_headers:
        if not re.search(rf"add_header\s+{header}", content):
            missing_headers.append(header)

    if missing_headers:
        return (
            False,
            f"Faltan los siguientes encabezados de seguridad: {', '.join(missing_headers)}",
        )

    return True, ""


def check_csrf_protection() -> tuple[bool, str]:
    """Verifica la protección CSRF en el frontend y backend."""
    frontend_api = "frontend-call-automation/src/lib/api.js"

    if not os.path.isfile(frontend_api):
        return False, f"No se encontró el archivo {frontend_api}"

    with open(frontend_api, encoding="utf-8") as f:
        content = f.read()

    if not re.search(r"csrf|xsrf", content, re.IGNORECASE):
        return False, "No se encontró protección CSRF en el cliente API del frontend"

    return True, ""


def check_security_md() -> tuple[bool, str]:
    """Verifica el archivo SECURITY.md."""
    if not os.path.isfile("SECURITY.md"):
        return False, "No se encontró el archivo SECURITY.md"

    with open("SECURITY.md", encoding="utf-8") as f:
        content = f.read()

    if not re.search(r"[a-zA-Z0-9_.+-]+@[a-zA-Z0-9-]+\.[a-zA-Z0-9-.]+", content):
        return (
            False,
            "No se encontró una dirección de correo electrónico válida en SECURITY.md",
        )

    return True, ""


def mask_secret(secret: str) -> str:
    """
    Enmascara un secreto para evitar mostrarlo en texto claro.

    Args:
        secret: El secreto a enmascarar

    Returns:
        El secreto enmascarado, mostrando solo los primeros 4 caracteres
    """
    if not secret or len(secret) < 8:
        return "[SECRETO REDACTADO]"

    # Extraer solo la parte del valor después del signo igual
    if "=" in secret:
        parts = secret.split("=", 1)
        if len(parts) == 2:
            key, value = parts
            # Limpiar comillas
            value = value.strip()
            if value.startswith(("'", '"')) and value.endswith(("'", '"')):
                value = value[1:-1]
            # Enmascarar solo el valor
            if len(value) > 8:
                masked_value = value[:4] + "*" * (len(value) - 4)
            else:
                masked_value = "****"
            return f"{key}= [VALOR SENSIBLE: {masked_value}]"

    # Si no se puede separar, enmascarar todo el string
    visible_part = secret[:4]
    return f"{visible_part}{'*' * (len(secret) - 4)}"


def check_secrets_in_code() -> tuple[bool, list[str]]:
    """Busca posibles secretos en el código."""
    patterns = [
        r'password\s*=\s*[\'"][^\'"]+[\'"]',
        r'api[_-]?key\s*=\s*[\'"][^\'"]+[\'"]',
        r'secret\s*=\s*[\'"][^\'"]+[\'"]',
        r'token\s*=\s*[\'"][^\'"]+[\'"]',
    ]

    exclude_dirs = [
        ".git",
        "node_modules",
        "venv",
        "__pycache__",
        ".next",
        "build",
        "dist",
    ]
    exclude_files = [".env.example", "security_check.py"]

    found_secrets = []

    for root, dirs, files in os.walk("."):
        # Excluir directorios
        dirs[:] = [d for d in dirs if d not in exclude_dirs]

        for file in files:
            if file in exclude_files or file.endswith(
                (".png", ".jpg", ".jpeg", ".gif", ".svg", ".ico", ".woff", ".ttf")
            ):
                continue

            file_path = os.path.join(root, file)

            try:
                with open(file_path, encoding="utf-8") as f:
                    content = f.read()

                    for pattern in patterns:
                        matches = re.finditer(pattern, content, re.IGNORECASE)
                        for match in matches:
                            # Ignorar valores de ejemplo o prueba
                            value = match.group(0)
                            if (
                                "example" in value.lower()
                                or "test" in value.lower()
                                or "dummy" in value.lower()
                            ):
                                continue
                            # Enmascarar el secreto antes de agregarlo a la lista
                            found_secrets.append(f"{file_path}: {mask_secret(value)}")
            except (UnicodeDecodeError, IsADirectoryError):
                continue

    return len(found_secrets) == 0, found_secrets


def main() -> int:
    """Función principal que ejecuta todas las verificaciones."""
    print_header("Verificación de Seguridad de CALLi")

    checks = [
        ("Archivo SECURITY.md", check_security_md()),
        ("Encabezados de Seguridad", check_security_headers()),
        ("Protección CSRF", check_csrf_protection()),
        ("Archivos .env", check_env_files()),
    ]

    all_passed = True
    for name, (status, message) in checks:
        print_result(name, status, message)
        if not status:
            all_passed = False

    print_header("Búsqueda de Secretos en el Código")
    secrets_check, found_secrets = check_secrets_in_code()
    print_result(
        "No hay secretos en el código",
        secrets_check,
        f"Se encontraron {len(found_secrets)} posibles secretos" if not secrets_check else "",
    )

    if not secrets_check:
<<<<<<< HEAD
        print(
            f"\n{Colors.YELLOW}Posibles secretos encontrados. Detalles no mostrados por razones de seguridad.{Colors.ENDC}"
        )
=======
        print(f"\n{Colors.YELLOW}Posibles secretos encontrados. Detalles no mostrados por razones de seguridad.{Colors.ENDC}")
>>>>>>> 51dd1faf
        print(f"Se encontraron {len(found_secrets)} posibles secretos en el código.")
        print("Por favor, revise los archivos afectados manualmente para más detalles.")

    if all_passed and secrets_check:
        print(
            f"\n{Colors.GREEN}{Colors.BOLD}✓ Todas las verificaciones de seguridad pasaron{Colors.ENDC}"
        )
        return 0
    print(f"\n{Colors.RED}{Colors.BOLD}✗ Algunas verificaciones de seguridad fallaron{Colors.ENDC}")
    return 1


if __name__ == "__main__":
    sys.exit(main())<|MERGE_RESOLUTION|>--- conflicted
+++ resolved
@@ -259,13 +259,7 @@
     )
 
     if not secrets_check:
-<<<<<<< HEAD
-        print(
-            f"\n{Colors.YELLOW}Posibles secretos encontrados. Detalles no mostrados por razones de seguridad.{Colors.ENDC}"
-        )
-=======
         print(f"\n{Colors.YELLOW}Posibles secretos encontrados. Detalles no mostrados por razones de seguridad.{Colors.ENDC}")
->>>>>>> 51dd1faf
         print(f"Se encontraron {len(found_secrets)} posibles secretos en el código.")
         print("Por favor, revise los archivos afectados manualmente para más detalles.")
 
