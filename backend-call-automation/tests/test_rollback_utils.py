import asyncio
import json
import os
from unittest.mock import AsyncMock, MagicMock, call, patch

# Importamos prometheus_client directamente en lugar de Collector
import pytest

# Importamos directamente desde rollback_utils
from rollback_utils import (
    _apply_default_config,
    clear_redis_cache,
    close_all_elevenlabs_connections,
    reset_prometheus_metrics,
    restore_previous_config,
    take_config_snapshot,
)
<<<<<<< HEAD

=======
from prometheus_client import CollectorRegistry, Collector
>>>>>>> cbcccb53

@pytest.fixture(autouse=True)
def manage_snapshot_file(tmp_path):
    """Asegura que el directorio y archivo snapshot se manejen en tmp_path"""
    test_snapshot_dir = tmp_path / "snapshots"
    test_snapshot_file = test_snapshot_dir / "elevenlabs_config_snapshot.json"
    with (
        patch("rollback_utils.SNAPSHOT_DIR", test_snapshot_dir),
        patch("rollback_utils.SNAPSHOT_FILE", test_snapshot_file),
    ):
        yield test_snapshot_file


@pytest.fixture
def mock_redis_sync():
    """Mock para cliente Redis síncrono"""
    mock = MagicMock(spec=["scan_iter", "delete"])
    mock.scan_iter.return_value = iter([])
    mock.delete.return_value = 0
    mock.delete.__qualname__ = "MagicMock.delete"
    with patch("rollback_utils.redis_client", mock) as patched_mock:
        monkeypatch = pytest.MonkeyPatch()
        monkeypatch.setattr(
            asyncio,
            "iscoroutinefunction",
            lambda func: False if func == mock.delete else asyncio.iscoroutinefunction(func),
        )
        yield patched_mock
        monkeypatch.undo()


@pytest.fixture
def mock_redis_async():
    """Mock para cliente Redis asíncrono"""
    mock = AsyncMock(spec_set=["scan_iter", "delete"])

    async def mock_scan_iter_impl(*args, **kwargs):
        if False:
            yield

    mock.scan_iter.side_effect = mock_scan_iter_impl
    mock.delete.return_value = 0
    with patch("rollback_utils.redis_client", mock) as patched_mock:
        yield patched_mock


@pytest.fixture
def mock_connection_pool():
    """Mock para ConnectionPool"""
    mock_pool_instance = AsyncMock(
        spec_set=["close_all", "get_active_connections", "terminate_connection"]
    )
    del mock_pool_instance.close_all
    mock_pool_instance.get_active_connections.return_value = []
    mock_pool_instance.terminate_connection.return_value = None

    mock_pool_class = MagicMock()
    mock_pool_class.get_instance.return_value = mock_pool_instance
    with patch("rollback_utils.ConnectionPool", mock_pool_class):
        yield mock_pool_instance


@pytest.fixture
def mock_prometheus_registry():
    """Mock para prometheus_client.REGISTRY"""
    mock_registry = MagicMock(spec_set=["unregister", "_names_to_collectors"])
    mock_registry._names_to_collectors = {}
    with patch("rollback_utils.REGISTRY", mock_registry):
        yield mock_registry


@pytest.fixture
def mock_settings_object():
    """Mock para el objeto settings"""
    settings_obj = type("MockSettings", (), {})()
    settings_obj.ELEVENLABS_MAX_RETRIES = 99
    settings_obj.ELEVENLABS_CONNECTION_TIMEOUT = 99
    settings_obj.ELEVENLABS_POL_SIZE = 99
    settings_obj.reload = MagicMock()
    with patch("rollback_utils.settings", settings_obj):
        yield settings_obj


@pytest.mark.asyncio
class TestRollbackUtils:
    async def test_take_config_snapshot_success(self, mock_settings_object, manage_snapshot_file):
        os.environ["ELEVENLABS_API_KEY"] = "test_api_key"
        os.environ["OTHER_VAR"] = "ignore_me"

        await take_config_snapshot()

        assert manage_snapshot_file.exists()
        with open(manage_snapshot_file) as f:
            snapshot = json.load(f)

        assert "env_vars" in snapshot
        assert snapshot["env_vars"]["ELEVENLABS_API_KEY"] == "test_api_key"
        assert "OTHER_VAR" not in snapshot["env_vars"]

        assert "settings" in snapshot
        assert snapshot["settings"]["ELEVENLABS_MAX_RETRIES"] == 99
        assert snapshot["settings"]["ELEVENLABS_CONNECTION_TIMEOUT"] == 99

        del os.environ["ELEVENLABS_API_KEY"]
        del os.environ["OTHER_VAR"]

    async def test_clear_redis_cache_sync_found(self, mock_redis_sync):
        mock_redis_sync.scan_iter.return_value = iter(["elevenlabs:1", "elevenlabs:2"])
        mock_redis_sync.delete.return_value = 1

        deleted = await clear_redis_cache("elevenlabs:*")

        assert deleted == 2
        mock_redis_sync.scan_iter.assert_called_once_with(match="elevenlabs:*", count=100)
        assert mock_redis_sync.delete.call_count == 2
        mock_redis_sync.delete.assert_has_calls([call("elevenlabs:1"), call("elevenlabs:2")])

    async def test_clear_redis_cache_sync_not_found(self, mock_redis_sync):
        mock_redis_sync.scan_iter.return_value = iter([])

        deleted = await clear_redis_cache("elevenlabs:*")

        assert deleted == 0
        mock_redis_sync.scan_iter.assert_called_once_with(match="elevenlabs:*", count=100)
        mock_redis_sync.delete.assert_not_called()

    async def test_clear_redis_cache_async_found(self, mock_redis_async):
        async def mock_scan_iter_impl(*args, **kwargs):
            yield "elevenlabs:a1"
            yield "elevenlabs:a2"

        mock_redis_async.scan_iter.side_effect = mock_scan_iter_impl
        mock_redis_async.delete.return_value = 1

        deleted = await clear_redis_cache("elevenlabs:*")

        assert deleted == 2
        mock_redis_async.scan_iter.assert_called_once_with(match="elevenlabs:*", count=100)
        assert mock_redis_async.delete.call_count == 2
        mock_redis_async.delete.assert_has_calls(
            [call("elevenlabs:a1"), call("elevenlabs:a2")], any_order=True
        )

    async def test_clear_redis_cache_async_not_found(self, mock_redis_async):
        deleted = await clear_redis_cache("elevenlabs:*")

        assert deleted == 0
        mock_redis_async.scan_iter.assert_called_once_with(match="elevenlabs:*", count=100)
        mock_redis_async.delete.assert_not_called()

    async def test_reset_prometheus_metrics_unregisters(self, mock_prometheus_registry):
        # Usamos MagicMock directamente sin especificar spec=Collector
        collector1 = MagicMock(_name="elevenlabs_requests_total")
        collector2 = MagicMock(_name="elevenlabs_pool_usage_ratio")
        mock_prometheus_registry._names_to_collectors = {
            "elevenlabs_requests_total": collector1,
            "elevenlabs_pool_usage_ratio": collector2,
            "other_metric": MagicMock(_name="other_metric"),
        }

        await reset_prometheus_metrics()

        assert mock_prometheus_registry.unregister.call_count == 2
        mock_prometheus_registry.unregister.assert_has_calls(
            [call(collector1), call(collector2)], any_order=True
        )

    async def test_reset_prometheus_metrics_specific_and_missing(self, mock_prometheus_registry):
        # Usamos MagicMock directamente sin especificar spec=Collector
        collector1 = MagicMock(_name="metric_exists")
        mock_prometheus_registry._names_to_collectors = {"metric_exists": collector1}

        await reset_prometheus_metrics(["metric_exists", "metric_missing"])

        mock_prometheus_registry.unregister.assert_called_once_with(collector1)

    async def test_close_all_connections_uses_close_all(self, mock_connection_pool):
        mock_connection_pool.close_all = AsyncMock(return_value=5)

        await close_all_elevenlabs_connections()

        mock_connection_pool.close_all.assert_called_once()
        mock_connection_pool.get_active_connections.assert_not_called()
        mock_connection_pool.terminate_connection.assert_not_called()

    async def test_close_all_connections_uses_fallback(self, mock_connection_pool):
        mock_conn1 = MagicMock()
        mock_conn2 = MagicMock()
        mock_connection_pool.get_active_connections.return_value = [mock_conn1, mock_conn2]

        await close_all_elevenlabs_connections()

        assert not hasattr(mock_connection_pool, "close_all")
        mock_connection_pool.get_active_connections.assert_called_once()
        assert mock_connection_pool.terminate_connection.call_count == 2
        mock_connection_pool.terminate_connection.assert_has_calls(
            [call(mock_conn1), call(mock_conn2)], any_order=True
        )

    async def test_restore_config_from_snapshot(self, mock_settings_object, manage_snapshot_file):
        test_snapshot = {
            "env_vars": {"ELEVENLABS_API_KEY": "key_from_snapshot"},
            "settings": {
                "ELEVENLABS_MAX_RETRIES": 5,
                "ELEVENLABS_CONNECTION_TIMEOUT": 50,
                "ELEVENLABS_POOL_SIZE": 5,
            },
        }
        with open(manage_snapshot_file, "w") as f:
            json.dump(test_snapshot, f)

        os.environ["ELEVENLABS_API_KEY"] = "initial_key"

        await restore_previous_config()

        assert os.environ["ELEVENLABS_API_KEY"] == "key_from_snapshot"
        assert mock_settings_object.ELEVENLABS_MAX_RETRIES == 5
        assert mock_settings_object.ELEVENLABS_CONNECTION_TIMEOUT == 50
        assert mock_settings_object.ELEVENLABS_POOL_SIZE == 5
        mock_settings_object.reload.assert_called_once()

        del os.environ["ELEVENLABS_API_KEY"]

    async def test_restore_config_to_defaults_no_snapshot(
        self, mock_settings_object, manage_snapshot_file
    ):
        if manage_snapshot_file.exists():
            manage_snapshot_file.unlink()

        mock_settings_object.ELEVENLABS_MAX_RETRIES = 100
        mock_settings_object.ELEVENLABS_CONNECTION_TIMEOUT = 100
        mock_settings_object.ELEVENLABS_POOL_SIZE = 100
        os.environ["ELEVENLABS_API_KEY"] = "initial_key"

        await restore_previous_config()

        assert mock_settings_object.ELEVENLABS_MAX_RETRIES == 3
        assert mock_settings_object.ELEVENLABS_CONNECTION_TIMEOUT == 30
        assert mock_settings_object.ELEVENLABS_POOL_SIZE == 10
        mock_settings_object.reload.assert_called_once()

        if "ELEVENLABS_API_KEY" in os.environ:
            del os.environ["ELEVENLABS_API_KEY"]

    async def test_restore_config_to_defaults_snapshot_error(
        self, mock_settings_object, manage_snapshot_file
    ):
        with open(manage_snapshot_file, "w") as f:
            f.write("{invalid_json")

        await restore_previous_config()

        assert mock_settings_object.ELEVENLABS_MAX_RETRIES == 3
        assert mock_settings_object.ELEVENLABS_CONNECTION_TIMEOUT == 30
        assert mock_settings_object.ELEVENLABS_POOL_SIZE == 10
        mock_settings_object.reload.assert_called_once()

    async def test_apply_default_config(self, mock_settings_object):
        mock_settings_object.ELEVENLABS_MAX_RETRIES = 55
        os.environ["ELEVENLABS_API_KEY"] = "some_key"

        await _apply_default_config()

        assert mock_settings_object.ELEVENLABS_MAX_RETRIES == 3
        assert mock_settings_object.ELEVENLABS_CONNECTION_TIMEOUT == 30
        assert mock_settings_object.ELEVENLABS_POOL_SIZE == 10

        if "ELEVENLABS_API_KEY" in os.environ:
            del os.environ["ELEVENLABS_API_KEY"]<|MERGE_RESOLUTION|>--- conflicted
+++ resolved
@@ -15,11 +15,6 @@
     restore_previous_config,
     take_config_snapshot,
 )
-<<<<<<< HEAD
-
-=======
-from prometheus_client import CollectorRegistry, Collector
->>>>>>> cbcccb53
 
 @pytest.fixture(autouse=True)
 def manage_snapshot_file(tmp_path):
